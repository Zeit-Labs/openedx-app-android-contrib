--- conflicted
+++ resolved
@@ -6,13 +6,11 @@
     @SerializedName("ENABLED")
     val enabled: Boolean = false,
 
-<<<<<<< HEAD
-    @SerializedName("PROJECT_NUMBER")
-    val gcmSenderId: String = "",
-=======
     @SerializedName("ANALYTICS_SOURCE")
     val analyticsSource: AnalyticsSource = AnalyticsSource.NONE,
->>>>>>> f4731df8
+
+    @SerializedName("PROJECT_NUMBER")
+    val projectNumber: String = "",
 
     @SerializedName("PROJECT_ID")
     val projectId: String = "",
@@ -22,15 +20,8 @@
 
     @SerializedName("API_KEY")
     val apiKey: String = "",
-<<<<<<< HEAD
-)
-=======
-
-    @SerializedName("GCM_SENDER_ID")
-    val gcmSenderId: String = "",
 ) {
     fun isSegmentAnalyticsSource(): Boolean {
         return enabled && analyticsSource == AnalyticsSource.SEGMENT
     }
-}
->>>>>>> f4731df8
+}